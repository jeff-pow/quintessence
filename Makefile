OS := $(shell uname)

ifeq ($(OS),Linux)
    DEFAULT_EXE = titan
else
    DEFAULT_EXE = Titan.exe
endif

# Allow user to override the executable name
EXE ?= $(DEFAULT_EXE)

openbench:
	cargo rustc --release -- -C target-cpu=native --emit link=$(EXE)

release:
	cargo rustc --release -- -C target-cpu=x86-64 --emit link=titan-x64_64-linux-v1
	cargo rustc --release -- -C target-cpu=x86-64-v2 --emit link=titan-x64_64-linux-v2
	cargo rustc --release -- -C target-cpu=x86-64-v3 --emit link=titan-x64_64-linux-v3
	cargo rustc --release -- -C target-cpu=x86-64-v4 --emit link=titan-x64_64-linux-v4
	cargo rustc --release --target=x86_64-pc-windows-gnu -- -C target-feature=+crt-static -C target-cpu=x86-64 --emit link=Titan-x86_64-windows-v1.exe
	cargo rustc --release --target=x86_64-pc-windows-gnu -- -C target-feature=+crt-static -C target-cpu=x86-64-v2 --emit link=Titan-x86_64-windows-v2.exe
	cargo rustc --release --target=x86_64-pc-windows-gnu -- -C target-feature=+crt-static -C target-cpu=x86-64-v3 --emit link=Titan-x86_64-windows-v3.exe
	cargo rustc --release --target=x86_64-pc-windows-gnu -- -C target-feature=+crt-static -C target-cpu=x86-64-v4 --emit link=Titan-x86_64-windows-v4.exe

avx512:
	cargo rustc --release --features avx512 -- -C target-cpu=native --emit link=$(EXE)

bench:
	cargo rustc --release -- -C target-cpu=native --emit link=$(EXE)
	./$(EXE) bench

ancient:
<<<<<<< HEAD
	cargo rustc --release -- -C target-cpu=x86-64 --emit link=$(EXE)
=======
	cargo rustc --release -- -C target-cpu=x86-64 --emit link=$(EXE)
>>>>>>> 49c3f51b
<|MERGE_RESOLUTION|>--- conflicted
+++ resolved
@@ -30,8 +30,4 @@
 	./$(EXE) bench
 
 ancient:
-<<<<<<< HEAD
-	cargo rustc --release -- -C target-cpu=x86-64 --emit link=$(EXE)
-=======
-	cargo rustc --release -- -C target-cpu=x86-64 --emit link=$(EXE)
->>>>>>> 49c3f51b
+	cargo rustc --release -- -C target-cpu=x86-64 --emit link=$(EXE)