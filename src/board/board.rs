use core::fmt;

<<<<<<< HEAD
use crate::board::zobrist::ZOBRIST;
use crate::moves::attack_boards::{king_attacks, knight_attacks, pawn_attacks};
use crate::moves::magics::{bishop_attacks, rook_attacks};
use crate::moves::moves::{Castle, MoveType};
=======
>>>>>>> 31796c48
use crate::{
    board::zobrist::ZOBRIST,
    eval::accumulator::Accumulator,
    moves::{
        attack_boards::{king_attacks, knight_attacks, pawn_attacks, pawn_set_attacks, RANKS},
        magics::{bishop_attacks, queen_attacks, rook_attacks},
        moves::{Castle, Direction::*, Move, MoveType, CASTLING_RIGHTS},
    },
    types::{
        bitboard::Bitboard,
        pieces::{Color, Piece, PieceName, NUM_PIECES},
        square::Square,
    },
};

#[derive(Copy, Clone, PartialEq)]
pub struct Board {
    bitboards: [Bitboard; NUM_PIECES],
    color_occupancies: [Bitboard; 2],
    array_board: [Piece; 64],
    pub to_move: Color,
    pub castling_rights: u32,
    pub en_passant_square: Option<Square>,
    pub num_moves: usize,
    pub half_moves: usize,
    pub zobrist_hash: u64,
    pub accumulator: Accumulator,
    pub in_check: bool,
}

impl Default for Board {
    fn default() -> Self {
        Self {
            bitboards: [Bitboard::EMPTY; 6],
            color_occupancies: [Bitboard::EMPTY; 2],
            array_board: [Piece::None; 64],
            castling_rights: 0,
            to_move: Color::White,
            en_passant_square: None,
            num_moves: 0,
            half_moves: 0,
            zobrist_hash: 0,
            accumulator: Accumulator::default(),
            in_check: false,
        }
    }
}

impl Board {
    pub fn bitboard(&self, side: Color, piece: PieceName) -> Bitboard {
        self.piece(piece) & self.color(side)
    }

    pub fn piece(&self, piece: PieceName) -> Bitboard {
        self.bitboards[piece]
    }

    pub fn color(&self, color: Color) -> Bitboard {
        self.color_occupancies[color]
    }

    pub fn occupancies(&self) -> Bitboard {
        self.color(Color::White) | self.color(Color::Black)
    }

    pub fn piece_at(&self, sq: Square) -> Piece {
        self.array_board[sq]
    }

    fn is_material_draw(&self) -> bool {
        // If we have any pawns, checkmate is still possible
        if self.piece(PieceName::Pawn) != Bitboard::EMPTY {
            return false;
        }
        let piece_count = self.occupancies().count_bits();
        // King vs King can't checkmate
        if piece_count == 2
               // If there's three pieces and a singular knight or bishop, stalemate is impossible
            || (piece_count == 3 && ((self.piece(PieceName::Knight).count_bits() == 1)
            || (self.piece(PieceName::Bishop).count_bits() == 1)))
        {
            return true;
        } else if piece_count == 4 {
            // No combination of two knights and a king can checkmate
            if self.piece(PieceName::Knight).count_bits() == 2 {
                return true;
            }
            // If there is one bishop per side, checkmate is impossible
            if self.color(Color::White).count_bits() == 2
                && self.piece(PieceName::Bishop).count_bits() == 2
            {
                return true;
            }
        }

        false
    }

    /// Returns the type of piece captured by a move, if any
    pub fn capture(&self, m: Move) -> Piece {
        if m.is_en_passant() {
            Piece::new(PieceName::Pawn, !self.to_move)
        } else {
            self.piece_at(m.dest_square())
        }
    }

    pub fn is_draw(&self) -> bool {
        self.half_moves >= 100 || self.is_material_draw()
    }

    pub fn has_non_pawns(&self, side: Color) -> bool {
        self.occupancies()
            ^ self.bitboard(side, PieceName::King)
            ^ self.bitboard(side, PieceName::Pawn)
            != Bitboard::EMPTY
    }

    pub fn can_en_passant(&self) -> bool {
        self.en_passant_square.is_some()
    }

    pub fn can_castle(&self, c: Castle) -> bool {
        match c {
            Castle::WhiteKing => self.castling_rights & Castle::WhiteKing as u32 != 0,
            Castle::WhiteQueen => self.castling_rights & Castle::WhiteQueen as u32 != 0,
            Castle::BlackKing => self.castling_rights & Castle::BlackKing as u32 != 0,
            Castle::BlackQueen => self.castling_rights & Castle::BlackQueen as u32 != 0,
            _ => panic!(),
        }
    }

    pub fn place_piece<const NNUE: bool>(&mut self, piece: Piece, sq: Square) {
        let color = piece.color();
        let name = piece.name();
        self.array_board[sq] = piece;
        self.bitboards[piece.name()] ^= sq.bitboard();
        self.color_occupancies[color] ^= sq.bitboard();
        self.zobrist_hash ^= ZOBRIST.piece_square_hashes[color][name][sq];
        if NNUE {
            self.accumulator.add_feature(name, color, sq);
        }
    }

    fn remove_piece<const NNUE: bool>(&mut self, sq: Square) {
        let piece = self.array_board[sq];
        if piece != Piece::None {
            self.array_board[sq] = Piece::None;
            self.bitboards[piece.name()] ^= sq.bitboard();
            self.color_occupancies[piece.color()] ^= sq.bitboard();
            self.zobrist_hash ^= ZOBRIST.piece_square_hashes[piece.color()][piece.name()][sq];
            if NNUE {
                self.accumulator.remove_feature(piece.name(), piece.color(), sq);
            }
        }
    }

    pub fn king_square(&self, color: Color) -> Square {
        self.bitboard(color, PieceName::King).get_lsb()
    }

    pub fn attackers(&self, sq: Square, occupancy: Bitboard) -> Bitboard {
        self.attackers_for_side(Color::White, sq, occupancy)
            | self.attackers_for_side(Color::Black, sq, occupancy)
    }

    pub fn attackers_for_side(&self, attacker: Color, sq: Square, occupancy: Bitboard) -> Bitboard {
        let bishops = self.piece(PieceName::Queen) | self.piece(PieceName::Bishop);
        let rooks = self.piece(PieceName::Queen) | self.piece(PieceName::Rook);
        let pawn_attacks = pawn_attacks(sq, !attacker) & self.piece(PieceName::Pawn);
        let knight_attacks = knight_attacks(sq) & self.piece(PieceName::Knight);
        let bishop_attacks = bishop_attacks(sq, occupancy) & bishops;
        let rook_attacks = rook_attacks(sq, occupancy) & rooks;
        let king_attacks = king_attacks(sq) & self.piece(PieceName::King);
        (pawn_attacks | knight_attacks | bishop_attacks | rook_attacks | king_attacks)
            & self.color(attacker)
    }

    pub fn square_under_attack(&self, attacker: Color, sq: Square) -> bool {
        self.attackers_for_side(attacker, sq, self.occupancies()) != Bitboard::EMPTY
    }

    fn in_check(&self, side: Color) -> bool {
        let king_square = self.king_square(side);
        if !king_square.is_valid() {
            return true;
        }
        self.square_under_attack(!side, king_square)
    }

    pub fn is_pseudo_legal(&self, m: Move) -> bool {
        if m == Move::NULL {
            return false;
        }

        let from = m.origin_square();
        let to = m.dest_square();

        let moved_piece = self.array_board[from];
        let captured_piece = self.array_board[to];
        let is_capture = captured_piece.is_some();
        let is_pawn_double_push = m.flag() == MoveType::DoublePush;

        if moved_piece.map(|p| p.name) != m.piece_moving() {
            return false;
        }

<<<<<<< HEAD
=======
        if moved_piece.is_none() {
            return false;
        }
        let moved_piece = moved_piece.unwrap();

        if moved_piece.color != self.to_move {
            return false;
        }

        if is_capture && captured_piece.map_or(false, |piece| piece.color == self.to_move) {
            return false;
        }

        if moved_piece.name != PieceName::King && m.is_castle() {
            return false;
        }

        if is_capture && is_pawn_double_push {
            return false;
        }

        if m.is_castle() {
            return true;
        }

        match moved_piece.name {
            PieceName::Pawn => {
                // let should_be_promoting = to > Square::H7 || to < Square::A2;
                let should_be_promoting = to.bitboard() & RANKS[7] != Bitboard::EMPTY
                    || to.bitboard() & RANKS[0] != Bitboard::EMPTY;
                if should_be_promoting && m.promotion().is_none() {
                    return false;
                }
                let up = match self.to_move {
                    Color::White => North,
                    Color::Black => South,
                };
                if m.is_en_passant() {
                    return Some(to) == self.en_passant_square;
                } else if is_pawn_double_push {
                    let one_forward = from.shift(up);
                    return self.piece_at(one_forward).is_none() && to == one_forward.shift(up);
                } else if !is_capture {
                    return to == from.shift(up) && captured_piece.is_none();
                }
                // pawn capture
                if self.to_move == Color::White {
                    return (pawn_attacks(from, self.to_move) & to.bitboard()) != Bitboard::EMPTY;
                }
                (pawn_set_attacks(from.bitboard(), self.to_move) & to.bitboard()) != Bitboard::EMPTY
            }
            PieceName::Knight => to.bitboard() & knight_attacks(from) != Bitboard::EMPTY,
            PieceName::Bishop => {
                to.bitboard() & bishop_attacks(from, self.occupancies()) != Bitboard::EMPTY
            }
            PieceName::Rook => {
                to.bitboard() & rook_attacks(from, self.occupancies()) != Bitboard::EMPTY
            }
            PieceName::Queen => {
                to.bitboard() & queen_attacks(from, self.occupancies()) != Bitboard::EMPTY
            }
            PieceName::King => to.bitboard() & king_attacks(from) != Bitboard::EMPTY,
        }
    }

>>>>>>> 31796c48
    /// Returns true if a move does not capture a piece, and false if a piece is captured
    pub fn is_quiet(&self, m: Move) -> bool {
        self.occupancies().empty(m.dest_square())
    }

    /// Function makes a move and modifies board state to reflect the move that just happened.
    /// Returns true if a move was legal, and false if it was illegal.
    #[must_use]
    pub fn make_move<const NNUE: bool>(&mut self, m: Move) -> bool {
        let piece_moving = m.piece_moving();
        assert_eq!(piece_moving, self.piece_at(m.origin_square()));
        let capture = self.capture(m);
        self.remove_piece::<NNUE>(m.dest_square());
<<<<<<< HEAD
        self.place_piece::<NNUE>(piece_moving, m.dest_square());
=======
        self.place_piece::<NNUE>(piece_moving.unwrap(), self.to_move, m.dest_square());
>>>>>>> 31796c48
        self.remove_piece::<NNUE>(m.origin_square());

        // Move rooks if a castle move is applied
        if m.is_castle() {
            match m.castle_type() {
                Castle::WhiteKing => {
                    self.place_piece::<NNUE>(Piece::WhiteRook, Square(5));
                    self.remove_piece::<NNUE>(Square(7));
                }
                Castle::WhiteQueen => {
                    self.place_piece::<NNUE>(Piece::WhiteRook, Square(3));
                    self.remove_piece::<NNUE>(Square(0));
                }
                Castle::BlackKing => {
                    self.place_piece::<NNUE>(Piece::BlackRook, Square(61));
                    self.remove_piece::<NNUE>(Square(63));
                }
                Castle::BlackQueen => {
                    self.place_piece::<NNUE>(Piece::BlackRook, Square(59));
                    self.remove_piece::<NNUE>(Square(56));
                }
                Castle::None => (),
            }
        } else if let Some(p) = m.promotion() {
            self.remove_piece::<NNUE>(m.dest_square());
            self.place_piece::<NNUE>(p, m.dest_square());
        } else if m.is_en_passant() {
            match self.to_move {
                Color::White => {
                    self.remove_piece::<NNUE>(m.dest_square().shift(South));
                }
                Color::Black => {
                    self.remove_piece::<NNUE>(m.dest_square().shift(North));
                }
            }
        }

        // Xor out the old en passant square hash
        if let Some(sq) = self.en_passant_square {
            self.zobrist_hash ^= ZOBRIST.en_passant[sq];
        }
        // If the end index of a move is 16 squares from the start (and a pawn moved), an en passant is possible
        self.en_passant_square = None;
        if m.flag() == MoveType::DoublePush {
            match self.to_move {
                Color::White => {
                    self.en_passant_square = Some(m.dest_square().shift(South));
                }
                Color::Black => {
                    self.en_passant_square = Some(m.dest_square().shift(North));
                }
            }
        }
        // Xor in the new en passant square hash
        if let Some(sq) = self.en_passant_square {
            self.zobrist_hash ^= ZOBRIST.en_passant[sq];
        }

        // If a piece isn't captured and a pawn isn't moved, increment the half move clock.
        // Otherwise set it to zero
<<<<<<< HEAD
        if capture == Piece::None && piece_moving.name() != PieceName::Pawn {
=======
        if capture.is_none() && piece_moving != Some(PieceName::Pawn) {
>>>>>>> 31796c48
            self.half_moves += 1;
        } else {
            self.half_moves = 0;
        }

        self.zobrist_hash ^= ZOBRIST.castling[self.castling_rights as usize];
        self.castling_rights &=
            CASTLING_RIGHTS[m.origin_square()] & CASTLING_RIGHTS[m.dest_square()];
        self.zobrist_hash ^= ZOBRIST.castling[self.castling_rights as usize];

        self.to_move = !self.to_move;
        self.zobrist_hash ^= ZOBRIST.turn_hash;

        self.num_moves += 1;

        self.in_check = self.in_check(self.to_move);

        // Return false if the move leaves the opposite side in check, denoting an invalid move
        !self.in_check(!self.to_move)
    }

    pub fn make_null_move(&mut self) {
        self.to_move = !self.to_move;
        self.zobrist_hash ^= ZOBRIST.turn_hash;
        self.num_moves += 1;
        if let Some(sq) = self.en_passant_square {
            self.zobrist_hash ^= ZOBRIST.en_passant[sq];
        }
        self.en_passant_square = None;
    }

    pub fn debug_bitboards(&self) {
        for color in &[Color::White, Color::Black] {
            for piece in PieceName::iter() {
                dbg!("{:?} {:?}", color, piece);
                dbg!(self.bitboard(*color, piece));
                dbg!("\n");
            }
        }
    }

    pub fn refresh_accumulators(&mut self) {
        self.accumulator = Accumulator::default();
        for c in Color::iter() {
            for p in PieceName::iter() {
                for sq in self.bitboard(c, p) {
                    self.accumulator.add_feature(p, c, sq)
                }
            }
        }
    }
}

impl fmt::Display for Board {
    fn fmt(&self, f: &mut fmt::Formatter) -> fmt::Result {
        let mut str = String::new();

        for row in (0..8).rev() {
            str.push_str(&(row + 1).to_string());
            str.push_str(" | ");

            for col in 0..8 {
                let idx = row * 8 + col;

                // Append piece characters for white pieces
                let piece = self.piece_at(Square(idx));
                let char = piece.char();

                str += &char;

                str.push_str(" | ");
            }

            str.push('\n');
        }

        str.push_str("    a   b   c   d   e   f   g   h\n");

        write!(f, "{}", str)
    }
}

impl fmt::Debug for Board {
    fn fmt(&self, f: &mut fmt::Formatter<'_>) -> fmt::Result {
        let mut str = String::new();
        str += match self.to_move {
            Color::White => "White to move\n",
            Color::Black => "Black to move\n",
        };
        str += &self.to_string();
        str += "Castles available: ";
        if self.can_castle(Castle::WhiteKing) {
            str += "K"
        };
        if self.can_castle(Castle::WhiteQueen) {
            str += "Q"
        };
        if self.can_castle(Castle::BlackKing) {
            str += "k"
        };
        if self.can_castle(Castle::BlackQueen) {
            str += "q"
        };
        str += "\n";
        str += "En Passant Square: ";
        if let Some(s) = &self.en_passant_square {
            str += &s.to_string();
        } else {
            str += "None";
        }
        str += "\n";
        str += "Num moves made: ";
        str += &self.num_moves.to_string();
        str += "\n";

        write!(f, "{}", str)
    }
}

#[cfg(test)]
mod board_tests {
    use super::*;
    use crate::board::fen;
    #[test]
    fn test_place_piece() {
        let mut board = Board::default();
        board.place_piece::<false>(Piece::WhiteRook, Square(0));
        assert!(board.bitboard(Color::White, PieceName::Rook).occupied(Square(0)));
    }

    #[test]
    fn test_remove_piece() {
        let board = fen::build_board(fen::STARTING_FEN);

        let mut c = board;
        c.remove_piece::<false>(Square(0));
        assert!(c.bitboard(Color::White, PieceName::Rook).empty(Square(0)));
        assert!(c.occupancies().empty(Square(0)));
        assert_ne!(c, board);

        let mut c = board;
        c.remove_piece::<false>(Square(27));
        assert_eq!(board, c);
    }
}<|MERGE_RESOLUTION|>--- conflicted
+++ resolved
@@ -1,12 +1,11 @@
 use core::fmt;
 
-<<<<<<< HEAD
+
 use crate::board::zobrist::ZOBRIST;
 use crate::moves::attack_boards::{king_attacks, knight_attacks, pawn_attacks};
 use crate::moves::magics::{bishop_attacks, rook_attacks};
 use crate::moves::moves::{Castle, MoveType};
-=======
->>>>>>> 31796c48
+
 use crate::{
     board::zobrist::ZOBRIST,
     eval::accumulator::Accumulator,
@@ -214,8 +213,7 @@
             return false;
         }
 
-<<<<<<< HEAD
-=======
+
         if moved_piece.is_none() {
             return false;
         }
@@ -281,7 +279,7 @@
         }
     }
 
->>>>>>> 31796c48
+
     /// Returns true if a move does not capture a piece, and false if a piece is captured
     pub fn is_quiet(&self, m: Move) -> bool {
         self.occupancies().empty(m.dest_square())
@@ -295,11 +293,9 @@
         assert_eq!(piece_moving, self.piece_at(m.origin_square()));
         let capture = self.capture(m);
         self.remove_piece::<NNUE>(m.dest_square());
-<<<<<<< HEAD
+
         self.place_piece::<NNUE>(piece_moving, m.dest_square());
-=======
-        self.place_piece::<NNUE>(piece_moving.unwrap(), self.to_move, m.dest_square());
->>>>>>> 31796c48
+
         self.remove_piece::<NNUE>(m.origin_square());
 
         // Move rooks if a castle move is applied
@@ -360,11 +356,9 @@
 
         // If a piece isn't captured and a pawn isn't moved, increment the half move clock.
         // Otherwise set it to zero
-<<<<<<< HEAD
+
         if capture == Piece::None && piece_moving.name() != PieceName::Pawn {
-=======
-        if capture.is_none() && piece_moving != Some(PieceName::Pawn) {
->>>>>>> 31796c48
+
             self.half_moves += 1;
         } else {
             self.half_moves = 0;
