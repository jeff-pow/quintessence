use core::fmt;
use strum::IntoEnumIterator;

use crate::moves::moves::Castle;
use crate::{
    eval::nnue::{Accumulator, NET},
    moves::{
        movegenerator::MG,
        moves::Move,
        moves::Promotion,
        moves::{Direction::*, CASTLING_RIGHTS},
    },
    types::{
        bitboard::Bitboard,
        pieces::{Color, Piece, PieceName, NUM_PIECES},
        square::Square,
    },
};

use super::move_history::BoardHistory;

#[derive(Clone)]
pub struct Board {
    bitboards: [Bitboard; NUM_PIECES],
    color_occupancies: [Bitboard; 2],
    pub array_board: [Option<Piece>; 64],
    pub to_move: Color,
    pub c: u8,
    pub en_passant_square: Option<Square>,
    pub prev_move: Move,
    pub num_moves: i32,
    pub half_moves: i32,
    pub zobrist_hash: u64,
    history: BoardHistory,
    pub accumulator: Accumulator,
}

impl Default for Board {
    fn default() -> Self {
        Board {
            bitboards: [Bitboard::EMPTY; 6],
            color_occupancies: [Bitboard::EMPTY; 2],
            array_board: [None; 64],
            c: 0,
            to_move: Color::White,
            en_passant_square: None,
            num_moves: 0,
            half_moves: 0,
            zobrist_hash: 0,
            history: BoardHistory::default(),
            prev_move: Move::NULL,
            accumulator: Accumulator::default(),
        }
    }
}

impl Board {
    #[inline(always)]
    pub fn can_en_passant(&self) -> bool {
        self.en_passant_square.is_some()
    }

    #[inline(always)]
    pub fn can_nmp(&self) -> bool {
        self.prev_move != Move::NULL
    }

    #[inline(always)]
    pub fn castling(&self, c: Castle) -> bool {
        match c {
            Castle::WhiteKing => self.c & Castle::WhiteKing as u8 == Castle::WhiteKing as u8,
            Castle::WhiteQueen => self.c & Castle::WhiteQueen as u8 == Castle::WhiteQueen as u8,
            Castle::BlackKing => self.c & Castle::BlackKing as u8 == Castle::BlackKing as u8,
            Castle::BlackQueen => self.c & Castle::BlackQueen as u8 == Castle::BlackQueen as u8,
            _ => panic!(),
        }
    }

    #[inline(always)]
    pub fn bitboard(&self, side: Color, piece: PieceName) -> Bitboard {
        self.bitboards[piece.idx()] & self.color_occupancies(side)
    }

    #[inline(always)]
    fn is_material_draw(&self) -> bool {
        // If we have any pawns, checkmate is still possible
        if self.piece_bitboard(PieceName::Pawn) != Bitboard::EMPTY {
            return false;
        }
        let piece_count = self.occupancies().count_bits();
        // King vs King can't checkmate
        if piece_count == 2
               // If there's three pieces and a singular knight or bishop, stalemate is impossible
            || (piece_count == 3 && ((self.piece_bitboard(PieceName::Knight).count_bits() == 1)
            || (self.piece_bitboard(PieceName::Bishop).count_bits() == 1)))
        {
            return true;
        } else if piece_count == 4 {
            // No combination of two knights and a king can checkmate
            if self.piece_bitboard(PieceName::Knight).count_bits() == 2 {
                return true;
            }
            // If there is one bishop per side, checkmate is impossible
            if self.color_occupancies(Color::White).count_bits() == 2
                && self.piece_bitboard(PieceName::Bishop).count_bits() == 2
            {
                return true;
            }
        }

        false
    }

    #[inline(always)]
    // Returns the type of piece captured by a move, if any
    pub fn capture(&self, m: Move) -> Option<PieceName> {
        if m.is_en_passant() {
            Some(PieceName::Pawn)
        } else {
            self.piece_at(m.dest_square())
        }
    }

    #[inline(always)]
    pub fn piece_bitboard(&self, p: PieceName) -> Bitboard {
        self.bitboards[p.idx()]
    }

    #[inline(always)]
    pub fn is_draw(&self) -> bool {
        self.history.check_for_3x_repetition(self.zobrist_hash) || self.half_moves >= 100 || self.is_material_draw()
    }

    #[inline(always)]
    pub fn square_occupied(&self, piece_type: PieceName, color: Color, sq: Square) -> bool {
        self.bitboard(color, piece_type).square_occupied(sq)
    }

    #[inline(always)]
    pub fn color_occupancies(&self, color: Color) -> Bitboard {
        self.color_occupancies[color.idx()]
    }

    #[inline(always)]
    pub fn occupancies(&self) -> Bitboard {
        self.color_occupancies(Color::White) | self.color_occupancies(Color::Black)
    }

    #[inline(always)]
    pub fn color_at(&self, sq: Square) -> Option<Color> {
        self.array_board[sq.idx()].map(|piece| piece.color)
        // self.color_occupancies
        //     .iter()
        //     .position(|x| *x & sq.bitboard() != Bitboard::EMPTY)
        //     .map(Color::from)
    }

    #[inline(always)]
    pub fn piece_at(&self, sq: Square) -> Option<PieceName> {
        self.array_board[sq.idx()].map(|piece| piece.name)
        // self.bitboards
        //     .iter()
        //     .position(|x| *x & sq.bitboard() != Bitboard::EMPTY)
        //     .map(PieceName::from)
    }

    #[inline(always)]
    pub fn has_non_pawns(&self, side: Color) -> bool {
        self.occupancies() ^ self.bitboard(side, PieceName::King) ^ self.bitboard(side, PieceName::Pawn)
            != Bitboard::EMPTY
    }

    #[inline(always)]
    pub fn place_piece(&mut self, piece_type: PieceName, color: Color, sq: Square) {
        self.color_occupancies[color.idx()] |= sq.bitboard();
        self.bitboards[piece_type.idx()] |= sq.bitboard();
        self.array_board[sq.idx()] = Some(Piece::new(piece_type, color));
        self.color_occupancies[color.idx()] |= sq.bitboard();
        self.accumulator.add_feature(piece_type, color, sq);
    }

    #[inline(always)]
    fn remove_piece(&mut self, sq: Square) {
        if let Some(piece) = self.array_board[sq.idx()] {
            self.array_board[sq.idx()] = None;
            self.bitboards[piece.name.idx()] &= !sq.bitboard();
            self.color_occupancies[piece.color.idx()] &= !sq.bitboard();
            self.accumulator.remove_feature(&NET, piece.name, piece.color, sq);
        }
    }

    #[inline(always)]
    pub fn king_square(&self, color: Color) -> Square {
        self.bitboard(color, PieceName::King).get_lsb()
    }

    #[inline(always)]
    pub fn attackers(&self, sq: Square, occupancy: Bitboard) -> Bitboard {
        self.attackers_for_side(Color::White, sq, occupancy) | self.attackers_for_side(Color::Black, sq, occupancy)
    }

    #[inline(always)]
    pub fn attackers_for_side(&self, attacker: Color, sq: Square, occupancy: Bitboard) -> Bitboard {
        let pawn_attacks = MG.pawn_attacks(sq, !attacker) & self.bitboard(attacker, PieceName::Pawn);
        let knight_attacks = MG.knight_attacks(sq) & self.bitboard(attacker, PieceName::Knight);
        let bishop_attacks = MG.bishop_attacks(sq, occupancy) & self.bitboard(attacker, PieceName::Bishop);
        let rook_attacks = MG.rook_attacks(sq, occupancy) & self.bitboard(attacker, PieceName::Rook);
        let queen_attacks = (MG.rook_attacks(sq, occupancy) | MG.bishop_attacks(sq, occupancy))
            & self.bitboard(attacker, PieceName::Queen);
        let king_attacks = MG.king_attacks(sq) & self.bitboard(attacker, PieceName::King);
        pawn_attacks | knight_attacks | bishop_attacks | rook_attacks | queen_attacks | king_attacks
    }

    #[inline(always)]
    pub fn square_under_attack(&self, attacker: Color, sq: Square) -> bool {
        self.attackers_for_side(attacker, sq, self.occupancies()) != Bitboard::EMPTY
    }

    #[inline(always)]
    pub fn in_check(&self, side: Color) -> bool {
        let king_square = self.king_square(side);
        if !king_square.is_valid() {
            return true;
        }
        self.square_under_attack(!side, king_square)
    }

    fn add_to_history(&mut self) {
        self.history.push(self.zobrist_hash);
    }

    #[inline(always)]
    fn material_val(&self, c: Color) -> i32 {
        let q = self.bitboard(c, PieceName::Queen).count_bits();
        let r = self.bitboard(c, PieceName::Rook).count_bits();
        let b = self.bitboard(c, PieceName::Bishop).count_bits();
        let n = self.bitboard(c, PieceName::Knight).count_bits();
        let p = self.bitboard(c, PieceName::Pawn).count_bits();
        q * PieceName::Queen.value()
            + r * PieceName::Rook.value()
            + b * PieceName::Bishop.value()
            + n * PieceName::Knight.value()
            + p * PieceName::Pawn.value()
    }

    #[inline(always)]
    pub fn material_balance(&self) -> i32 {
        match self.to_move {
            Color::White => self.material_val(Color::White) - self.material_val(Color::Black),
            Color::Black => self.material_val(Color::Black) - self.material_val(Color::White),
        }
    }

    pub fn is_valid(&self, m: Move) -> bool {
        if m == Move::NULL {
            return false;
        }

        assert!(m.origin_square().is_valid() && m.dest_square().is_valid());

        let origin = m.origin_square();
        let dest = m.dest_square();
        let color = self.color_at(origin);
        let piece = self.piece_at(origin);

        if piece.is_none() {
            return false;
        }

        let origin_color = color.unwrap();
        let dest_color = self.color_at(dest);

        if dest_color.is_some() && dest_color.unwrap() == origin_color {
            return false;
        }

        let occupancies = self.occupancies();
        let attack_bitboard = match piece.unwrap() {
            PieceName::Pawn => {
                if self.is_quiet(m) {
                    return self.occupancies().square_is_empty(dest);
                } else {
                    let attacks = MG.pawn_attacks(origin, origin_color);
                    let enemy_color = self.color_at(origin).unwrap();
                    return attacks & m.dest_square().bitboard() & self.color_occupancies(!enemy_color)
                        != Bitboard::EMPTY;
                }
            }
            PieceName::King => MG.king_attacks(origin),
            PieceName::Queen => MG.rook_attacks(origin, occupancies) | MG.bishop_attacks(origin, occupancies),
            PieceName::Rook => MG.rook_attacks(origin, occupancies),
            PieceName::Bishop => MG.bishop_attacks(origin, occupancies),
            PieceName::Knight => MG.knight_attacks(origin),
        };

        let enemy_occupancies = !self.color_occupancies(self.to_move);
        let attacks = attack_bitboard & enemy_occupancies;

        attacks & dest.bitboard() != Bitboard::EMPTY
    }

    /// Returns true if a move does not capture a piece, and false if a piece is captured
    #[inline(always)]
    pub fn is_quiet(&self, m: Move) -> bool {
        self.occupancies().square_is_empty(m.dest_square())
    }

    #[inline(always)]
    // pub fn set_castling(&mut self, c: Castle, b: bool) {}

    /// Function makes a move and modifies board state to reflect the move that just happened.
    /// Returns true if a move was legal, and false if it was illegal.
    #[must_use]
    pub fn make_move(&mut self, m: Move) -> bool {
        let piece_moving = self.piece_at(m.origin_square()).expect("There should be a piece here");
        let capture = self.capture(m);
        self.remove_piece(m.dest_square());
        self.place_piece(piece_moving, self.to_move, m.dest_square());
        self.remove_piece(m.origin_square());

        // Move rooks if a castle move is applied
        if m.is_castle() {
            match m.castle_type() {
                Castle::WhiteKing => {
                    self.place_piece(PieceName::Rook, self.to_move, Square(5));
                    self.remove_piece(Square(7));
                }
                Castle::WhiteQueen => {
                    self.place_piece(PieceName::Rook, self.to_move, Square(3));
                    self.remove_piece(Square(0));
                }
                Castle::BlackKing => {
                    self.place_piece(PieceName::Rook, self.to_move, Square(61));
                    self.remove_piece(Square(63));
                }
                Castle::BlackQueen => {
                    self.place_piece(PieceName::Rook, self.to_move, Square(59));
                    self.remove_piece(Square(56));
                }
                Castle::None => (),
            }
        }

        if let Some(p) = m.promotion() {
            self.remove_piece(m.dest_square());
            match p {
                Promotion::Queen => self.place_piece(PieceName::Queen, self.to_move, m.dest_square()),
                Promotion::Rook => self.place_piece(PieceName::Rook, self.to_move, m.dest_square()),
                Promotion::Bishop => self.place_piece(PieceName::Bishop, self.to_move, m.dest_square()),
                Promotion::Knight => self.place_piece(PieceName::Knight, self.to_move, m.dest_square()),
            }
        }

<<<<<<< HEAD
        // Special case if the move is an en_passant
        if m.is_en_passant() {
=======
        // Update board's king square if king moves and remove ability to castle
        if piece_moving == PieceName::King {
>>>>>>> d2f1e598
            match self.to_move {
                Color::White => {
                    self.remove_piece(m.dest_square().shift(South));
                }
                Color::Black => {
                    self.remove_piece(m.dest_square().shift(North));
                }
            }
        }

        // If the end index of a move is 16 squares from the start (and a pawn moved), an en passant is possible
        let mut en_passant = false;
        if piece_moving == PieceName::Pawn {
            match self.to_move {
                Color::White => {
                    if m.origin_square() == m.dest_square().shift(South).shift(South) {
                        en_passant = true;
                        self.en_passant_square = Some(m.dest_square().shift(South));
                    }
                }
                Color::Black => {
                    if m.dest_square().shift(North).shift(North) == m.origin_square() {
                        en_passant = true;
                        self.en_passant_square = Some(m.origin_square().shift(South));
                    }
                }
            }
        }
        // If this move did not create a new en passant opportunity, the ability to do it goes away
        if !en_passant {
            self.en_passant_square = None;
        }

        // If a piece isn't captured or a pawn isn't moved, increment the half move clock.
        // Otherwise set it to zero
        if capture.is_none() && piece_moving != PieceName::Pawn {
            self.half_moves += 1;
        } else {
            self.half_moves = 0;
        }

        self.c &= CASTLING_RIGHTS[m.origin_square().idx()] & CASTLING_RIGHTS[m.dest_square().idx()];

        self.to_move = !self.to_move;

        self.num_moves += 1;

        self.zobrist_hash = self.generate_hash();

        self.add_to_history();

        self.prev_move = m;

        // Return false if the move leaves the opposite side in check, denoting an invalid move
        !self.in_check(!self.to_move)
    }

    #[allow(dead_code)]
    pub fn debug_bitboards(&self) {
        for color in &[Color::White, Color::Black] {
            for piece in PieceName::iter() {
                dbg!("{:?} {:?}", color, piece);
                dbg!(self.bitboard(*color, piece));
                dbg!("\n");
            }
        }
    }

    pub fn refresh_accumulators(&mut self) {
        self.accumulator.reset();
        for c in Color::iter() {
            for p in PieceName::iter().rev() {
                for sq in self.bitboard(c, p) {
                    self.accumulator.add_feature(p, c, sq)
                }
            }
        }
    }
}

impl fmt::Display for Board {
    fn fmt(&self, f: &mut fmt::Formatter) -> fmt::Result {
        let mut str = String::new();

        for row in (0..8).rev() {
            str.push_str(&(row + 1).to_string());
            str.push_str(" | ");

            for col in 0..8 {
                let idx = row * 8 + col;

                // Append piece characters for white pieces
                if self.square_occupied(PieceName::King, Color::White, Square(idx)) {
                    str += "K"
                } else if self.square_occupied(PieceName::Queen, Color::White, Square(idx)) {
                    str += "Q"
                } else if self.square_occupied(PieceName::Rook, Color::White, Square(idx)) {
                    str += "R"
                } else if self.square_occupied(PieceName::Bishop, Color::White, Square(idx)) {
                    str += "B"
                } else if self.square_occupied(PieceName::Knight, Color::White, Square(idx)) {
                    str += "N"
                } else if self.square_occupied(PieceName::Pawn, Color::White, Square(idx)) {
                    str += "P"
                } else if self.square_occupied(PieceName::King, Color::Black, Square(idx)) {
                    str += "k"
                } else if self.square_occupied(PieceName::Queen, Color::Black, Square(idx)) {
                    str += "q"
                } else if self.square_occupied(PieceName::Rook, Color::Black, Square(idx)) {
                    str += "r"
                } else if self.square_occupied(PieceName::Bishop, Color::Black, Square(idx)) {
                    str += "b"
                } else if self.square_occupied(PieceName::Knight, Color::Black, Square(idx)) {
                    str += "n"
                } else if self.square_occupied(PieceName::Pawn, Color::Black, Square(idx)) {
                    str += "p"
                } else {
                    str += "_"
                }

                str.push_str(" | ");
            }

            str.push('\n');
        }

        str.push_str("    a   b   c   d   e   f   g   h\n");

        write!(f, "{}", str)
    }
}

impl fmt::Debug for Board {
    fn fmt(&self, f: &mut fmt::Formatter<'_>) -> fmt::Result {
        let mut str = String::new();
        str += match self.to_move {
            Color::White => "White to move\n",
            Color::Black => "Black to move\n",
        };
        str += &self.to_string();
        str += "Castles available: ";
        if self.castling(Castle::WhiteKing) {
            str += "K"
        };
        if self.castling(Castle::WhiteQueen) {
            str += "Q"
        };
        if self.castling(Castle::BlackKing) {
            str += "k"
        };
        if self.castling(Castle::BlackQueen) {
            str += "q"
        };
        str += "\n";
        if let Some(s) = &self.en_passant_square {
            str += "En Passant Square: ";
            str += &s.to_string();
        }
        str += "\n";
        str += "Num moves made: ";
        str += &self.num_moves.to_string();
        write!(f, "{}", str)
    }
}

#[cfg(test)]
mod board_tests {
    use super::*;
    use crate::{board::fen, types::pieces::PieceName::*};
    #[test]
    fn test_place_piece() {
        let mut board = Board::default();
        board.place_piece(Rook, Color::White, Square(0));
        assert!(board.bitboard(Color::White, PieceName::Rook).square_occupied(Square(0)));
    }

    #[test]
    fn test_remove_piece() {
        let mut board = fen::build_board(fen::STARTING_FEN);
        board.remove_piece(Square(0));
        assert!(board.bitboard(Color::White, PieceName::Rook).square_is_empty(Square(0)));
        assert!(board.occupancies().square_is_empty(Square(0)));
    }
}<|MERGE_RESOLUTION|>--- conflicted
+++ resolved
@@ -351,13 +351,10 @@
             }
         }
 
-<<<<<<< HEAD
+
         // Special case if the move is an en_passant
         if m.is_en_passant() {
-=======
-        // Update board's king square if king moves and remove ability to castle
-        if piece_moving == PieceName::King {
->>>>>>> d2f1e598
+
             match self.to_move {
                 Color::White => {
                     self.remove_piece(m.dest_square().shift(South));
