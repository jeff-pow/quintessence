use crate::{
    moves::moves::Castle,
    types::{
        pieces::{Color, Piece},
        square::{Square, SQUARE_NAMES},
    },
};

use super::board::Board;

/// Fen string for the starting position of a board
pub const STARTING_FEN: &str = "rnbqkbnr/pppppppp/8/8/8/8/PPPPPPPP/RNBQKBNR w KQkq - 0 1";

/// Takes in a string in fen notation and returns a board state
impl Board {
    pub fn from_fen(fen_string: &str) -> Self {
        let mut board = Board::empty();
        let mut row = 7;
        let pieces = fen_string.split(['/', ' ']).collect::<Vec<_>>();
        // FEN strings have 13 entries (if each slash and each space delimit an entry)
        let mut iter = pieces.iter();
        let mut start = 7;
        let end = 0;
        let step: i32 = -1;
        while start >= end {
            // Loop handles reading board part of fen string
            let entry = iter.next().unwrap();
            let mut idx = 0;
            for c in entry.chars() {
                if c.is_ascii_digit() {
                    idx += c.to_digit(10).unwrap();
                    continue;
                }
                let square = row * 8 + idx;
                let square = Square(square);
                const PIECES: &str = "PpNnBbRrQqKk";
                let Some(i) = PIECES.chars().position(|x| x == c) else {
                    panic!("Unrecognized char {c}, board could not be made");
                };
                board.place_piece::<false>(Piece::from_u32(i as u32), square);
                idx += 1;
            }
            start += step;
            row = row.saturating_sub(1);
        }
        // 9th element: find who's turn it is to move
        board.stm = match iter.next().unwrap().chars().next().unwrap() {
            'w' => Color::White,
            'b' => Color::Black,
            _ => panic!("Invalid turn"),
        };
        board.zobrist_hash = board.generate_hash();
        board.calculate_threats();
<<<<<<< HEAD
        board.pinned_and_checkers();
=======
        board.in_check = board.in_check(board.stm);
>>>>>>> 35ea3d44

        // 10th bucket find who can still castle
        // Order of array is white king castle, white queen castle, black king castle, black queen castle
        let Some(next) = iter.next() else { return board };
        board.castling_rights = parse_castling(next);

        let Some(next) = iter.next() else { return board };
        let en_passant_letters: Vec<char> = next.chars().collect();
        let en_passant_idx = find_en_passant_square(&en_passant_letters);
        if let Some(idx) = en_passant_idx {
            board.en_passant_square = Some(Square(idx));
        }
        board.zobrist_hash = board.generate_hash();

        let half_moves = iter.next();
        if let Some(half_moves) = half_moves {
            if let Ok(half_moves) = half_moves.parse() {
                board.half_moves = half_moves;
            }
        }

        // Full number of moves in the game: starts from 1 and incremented after black's first move
        let full_moves = iter.next();
        if let Some(full_moves) = full_moves {
            if let Ok(full_moves) = full_moves.parse() {
                board.num_moves = full_moves;
            }
        }
        assert_eq!(iter.next(), None);
        board
    }

    pub fn to_fen(self) -> String {
        let mut str = String::new();
        for r in (0..8).rev() {
            let mut gap = 0;
            for f in 0..8 {
                let sq = Square(r * 8 + f);
                let piece = self.piece_at(sq);

                if piece != Piece::None {
                    if gap > 0 {
                        str += &gap.to_string();
                    }
                    str += &piece.char();
                    gap = 0;
                } else {
                    gap += 1;
                }
            }

            if gap > 0 {
                str += &gap.to_string();
            }

            if r != 0 {
                str += "/";
            }
        }

        str += " ";
        str += match self.stm {
            Color::White => "w",
            Color::Black => "b",
        };

        str += " ";
        if self.castling_rights == 0 {
            str += "-";
        } else {
            if self.can_castle(Castle::WhiteKing) {
                str += "K";
            }
            if self.can_castle(Castle::WhiteQueen) {
                str += "Q";
            }
            if self.can_castle(Castle::BlackKing) {
                str += "k";
            }
            if self.can_castle(Castle::BlackQueen) {
                str += "q";
            }
        }

        str += " ";
        if let Some(sq) = self.en_passant_square {
            str += SQUARE_NAMES[sq];
        } else {
            str += "-";
        }

        str += " ";
        str += &self.half_moves.to_string();

        str += " ";
        str += &self.num_moves.to_string();

        str
    }
}

fn parse_castling(buf: &str) -> u32 {
    let rights = buf.chars().fold(0, |x, ch| {
        x | match ch {
            'K' => Castle::WhiteKing as u32,
            'Q' => Castle::WhiteQueen as u32,
            'k' => Castle::BlackKing as u32,
            'q' => Castle::BlackQueen as u32,
            _ => 0,
        }
    });
    rights
}

fn find_en_passant_square(vec: &[char]) -> Option<u32> {
    if vec[0] == '-' {
        return None;
    }
    // Using base 20 allows program to convert letters directly to numbers instead of matching
    // against letters or some other workaround
    let column = vec[0].to_digit(20).unwrap() - 10;
    let row = (vec[1].to_digit(10).unwrap() - 1) * 8;
    Some(row + column)
}

pub fn parse_fen_from_buffer(buf: &[&str]) -> String {
    let mut vec = buf.to_owned();
    vec.remove(0);
    vec.remove(0);
    for _ in 6..vec.len() {
        vec.pop();
    }
    vec.join(" ")
}

#[cfg(test)]
mod fen_tests {
    use crate::{
        board::{
            board::Board,
            fen::{find_en_passant_square, parse_castling},
        },
        moves::moves::Castle,
    };

    #[test]
    fn test_en_passant_square() {
        assert_eq!(Some(0), find_en_passant_square(&['a', '1']));
        assert_eq!(Some(9), find_en_passant_square(&['b', '2']));
        assert_eq!(Some(18), find_en_passant_square(&['c', '3']));
        assert_eq!(Some(27), find_en_passant_square(&['d', '4']));
        assert_eq!(Some(36), find_en_passant_square(&['e', '5']));
        assert_eq!(Some(45), find_en_passant_square(&['f', '6']));
        assert_eq!(Some(54), find_en_passant_square(&['g', '7']));
        assert_eq!(Some(63), find_en_passant_square(&['h', '8']));
        assert_eq!(Some(62), find_en_passant_square(&['g', '8']));
    }

    #[test]
    fn test_parse_castling_white_king() {
        let input = "K";
        let result = parse_castling(input);
        assert_eq!(result, Castle::WhiteKing as u32);
    }

    #[test]
    fn test_parse_castling_white_queen() {
        let input = "Q";
        let result = parse_castling(input);
        assert_eq!(result, Castle::WhiteQueen as u32);
    }

    #[test]
    fn test_parse_castling_black_king() {
        let input = "k";
        let result = parse_castling(input);
        assert_eq!(result, Castle::BlackKing as u32);
    }

    #[test]
    fn test_parse_castling_black_queen() {
        let input = "q";
        let result = parse_castling(input);
        assert_eq!(result, Castle::BlackQueen as u32);
    }

    #[test]
    fn test_parse_castling_invalid() {
        let input = "X";
        let result = parse_castling(input);
        assert_eq!(result, 0); // Expecting 0 for invalid input
    }

    #[test]
    fn test_parse_multiple_castlings() {
        let input = "KQkq";
        let result = parse_castling(input);
        // You need to define the expected result based on the combination of castling rights.
        // For example, if all castling rights are allowed (KQkq), you can set the expected result to a specific value.
        let expected_result =
            Castle::WhiteKing as u32 | Castle::WhiteQueen as u32 | Castle::BlackKing as u32 | Castle::BlackQueen as u32;
        assert_eq!(result, expected_result);
    }

    #[test]
    fn test_parse_partial_castlings() {
        let input = "Kk";
        let result = parse_castling(input);
        // Define the expected result for the combination of castling rights in the input.
        let expected_result = Castle::WhiteKing as u32 | Castle::BlackKing as u32;
        assert_eq!(result, expected_result);
    }

    #[test]
    fn fen() {
        // Suspend your disbelief for these castling availabilities...
        for fen in [
            "rnbqkbnr/pppppppp/8/8/8/8/PPPPPPPP/RNBQKBNR w KQkq - 0 1",
            "rnbqkbnr/pppppppp/8/8/4P3/8/PPPP1PPP/RNBQKBNR b KQ e3 0 1",
            "rnbqkbnr/pp1ppppp/8/2p5/4P3/8/PPPP1PPP/RNBQKBNR w Kq c6 0 2",
            "rnbqkbnr/pp1ppppp/8/2p5/4P3/5N2/PPPP1PPP/RNBQKB1R b - - 1 2",
        ] {
            assert_eq!(fen, Board::from_fen(fen).to_fen());
        }
    }
}<|MERGE_RESOLUTION|>--- conflicted
+++ resolved
@@ -51,11 +51,8 @@
         };
         board.zobrist_hash = board.generate_hash();
         board.calculate_threats();
-<<<<<<< HEAD
         board.pinned_and_checkers();
-=======
-        board.in_check = board.in_check(board.stm);
->>>>>>> 35ea3d44
+
 
         // 10th bucket find who can still castle
         // Order of array is white king castle, white queen castle, black king castle, black queen castle
