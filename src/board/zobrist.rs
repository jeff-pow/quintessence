--- conflicted
+++ resolved
@@ -1,9 +1,3 @@
-<<<<<<< HEAD
-use lazy_static::lazy_static;
-=======
-use strum::IntoEnumIterator;
->>>>>>> 31796c48
-
 use crate::{
     board::board::Board,
     const_array,
