--- conflicted
+++ resolved
@@ -53,49 +53,8 @@
             }
         }
 
-<<<<<<< HEAD
-    pub(crate) fn score_moves(
-        &mut self,
-        board: &Board,
-        table_move: Move,
-        killers: [Move; NUM_KILLER_MOVES],
-        td: &ThreadData,
-    ) {
-        for i in 0..self.len {
-            let entry = &mut self.arr[i];
-            let prev = td.stack.prev_move(td.ply - 1);
-            let counter = td.history.get_counter(board.to_move, prev);
-            entry.score = if entry.m == table_move {
-                TTMOVE
-            } else if let Some(promotion) = entry.m.promotion() {
-                match promotion {
-                    PieceName::Queen => {
-                        QUEEN_PROMOTION + td.history.capt_hist(entry.m, board.to_move, board)
-                    }
-                    _ => BAD_PROMOTION,
-                }
-            } else if let Some(c) = board.capture(entry.m) {
-                // TODO: Try a threshold of 0 or 1 here
-                assert_ne!(c, PieceName::King);
-                (if board.see(entry.m, -PieceName::Pawn.value()) {
-                    GOOD_CAPTURE
-                } else {
-                    BAD_CAPTURE
-                }) + MVV[c]
-                    + td.history.capt_hist(entry.m, board.to_move, board)
-            } else if killers[0] == entry.m {
-                KILLER_ONE
-            } else if killers[1] == entry.m {
-                KILLER_TWO
-            } else if counter == entry.m {
-                COUNTER_MOVE
-            } else {
-                td.history.quiet_history(entry.m, board.to_move, &td.stack, td.ply)
-            };
-        }
-=======
+
         self.arr.swap(max_idx, idx);
->>>>>>> 7ceb1a44
     }
 }
 
