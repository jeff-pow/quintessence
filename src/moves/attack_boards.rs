use crate::const_array;

use crate::types::bitboard::Bitboard;
use crate::types::pieces::Color;
use crate::types::square::Square;

const FILE_A_U64: u64 = 0x101010101010101;
const FILE_H_U64: u64 = 0x101010101010101 << 7;
<<<<<<< HEAD

pub const FILE_A: Bitboard = Bitboard(FILE_A_U64);
pub const FILE_B: Bitboard = Bitboard(FILE_A_U64 << 1);
pub const FILE_C: Bitboard = Bitboard(FILE_A_U64 << 2);
pub const FILE_D: Bitboard = Bitboard(FILE_A_U64 << 3);
pub const FILE_E: Bitboard = Bitboard(FILE_A_U64 << 4);
pub const FILE_F: Bitboard = Bitboard(FILE_A_U64 << 5);
pub const FILE_G: Bitboard = Bitboard(FILE_A_U64 << 6);
pub const FILE_H: Bitboard = Bitboard(FILE_A_U64 << 7);

const RANK1_U64: u64 = 0b11111111;

pub const RANK1: Bitboard = Bitboard(0b11111111);
pub const RANK2: Bitboard = Bitboard(RANK1_U64 << 8);
pub const RANK3: Bitboard = Bitboard(RANK1_U64 << 16);
pub const RANK4: Bitboard = Bitboard(RANK1_U64 << 24);
pub const RANK5: Bitboard = Bitboard(RANK1_U64 << 32);
pub const RANK6: Bitboard = Bitboard(RANK1_U64 << 40);
pub const RANK7: Bitboard = Bitboard(RANK1_U64 << 48);
pub const RANK8: Bitboard = Bitboard(RANK1_U64 << 56);
=======
const RANK1_U64: u64 = 0b11111111;

pub const FILES: [Bitboard; 8] = const_array!(|f, 8| Bitboard(FILE_A_U64 << f));
pub const RANKS: [Bitboard; 8] = const_array!(|p, 8| Bitboard(RANK1_U64 << (8 * p)));
>>>>>>> 59ddb9f4

pub fn knight_attacks(sq: Square) -> Bitboard {
    KNIGHT_ATTACKS[sq]
}

pub fn king_attacks(sq: Square) -> Bitboard {
    KING_ATTACKS[sq]
}

pub fn pawn_attacks(square: Square, attacker: Color) -> Bitboard {
    PAWN_ATTACKS[attacker][square]
}

pub const fn pawn_set_attacks(pawns: Bitboard, side: Color) -> Bitboard {
    let pawns = pawns.0;
    if side.idx() == Color::White.idx() {
        Bitboard((pawns & !FILE_A_U64) << 7 | (pawns & !FILE_H_U64) << 9)
    } else {
        Bitboard((pawns & !FILE_A_U64) >> 9 | (pawns & !FILE_H_U64) >> 7)
    }
}

pub const KING_ATTACKS: [Bitboard; 64] = const_array!(|sq, 64| {
    let sq = 1 << sq;
    // Create a bitboard out of the square
    let mut bb = sq;
    // Put in the bits above and below - These won't have any effect if they are outside of the range
    // of the board
    bb |= sq << 8 | sq >> 8;
    // Then literally shake your column of bits back and forth to get diagonals and horizontal moves
    bb |= (bb & !FILE_A_U64) >> 1 | (bb & !FILE_H_U64) << 1;
    // Remove the square the piece is currently on from possible attacks
    Bitboard(bb ^ sq)
});

pub const KNIGHT_ATTACKS: [Bitboard; 64] = const_array!(|sq, 64| {
    let sq = 1 << sq;
    let mut bb = sq;
    // Get squares two rows above and below current occupied square
    let vert = sq << 16 | sq >> 16;
    // Shake those bits back and forth as long as it wouldn't end up in another row
    bb |= (vert & !FILE_A_U64) >> 1 | (vert & !FILE_H_U64) << 1;
    // Get squares two columns to the left and right of current occupied square. Constants ensure you
    // won't go to a different row
    let horizontal = (sq & 0x3f3f3f3f3f3f3f3f) << 2 | (sq & 0xfcfcfcfcfcfcfcfc) >> 2;
    // Shake those bits back and forth - can't go out of bounds vertically
    bb |= horizontal << 8 | horizontal >> 8;
    // Remove current occupied square from final attack board
    Bitboard(bb ^ sq)
});

pub const PAWN_ATTACKS: [[Bitboard; 64]; 2] = [
    const_array!(|sq, 64| pawn_set_attacks(Bitboard(1 << sq), Color::White)),
    const_array!(|sq, 64| pawn_set_attacks(Bitboard(1 << sq), Color::Black)),
];

#[macro_export]
/// Credit for this macro goes to akimbo
macro_rules! const_array {
    (| $i:ident, $size:literal | $($r:tt)+) => {{
        let mut $i = 0;
        let mut res = [{$($r)+}; $size];
        while $i < $size - 1 {
            $i += 1;
            res[$i] = {$($r)+};
        }
        res
    }}
}

#[cfg(test)]
mod test_attack_boards {
    use crate::{
        moves::attack_boards::pawn_attacks,
        types::{pieces::Color, square::Square},
    };

    #[test]
    fn test_pawn_attacks() {
        let p_sq = Square(40);
        assert_eq!(pawn_attacks(p_sq, Color::Black), Square(33).bitboard());
        assert_eq!(pawn_attacks(p_sq, Color::White), Square(49).bitboard());

        let p_sq = Square(19);
        assert_eq!(
            pawn_attacks(p_sq, Color::Black),
            (Square(10).bitboard() | Square(12).bitboard())
        );
        assert_eq!(
            pawn_attacks(p_sq, Color::White),
            (Square(26).bitboard() | Square(28).bitboard())
        );
    }
}<|MERGE_RESOLUTION|>--- conflicted
+++ resolved
@@ -6,33 +6,11 @@
 
 const FILE_A_U64: u64 = 0x101010101010101;
 const FILE_H_U64: u64 = 0x101010101010101 << 7;
-<<<<<<< HEAD
 
-pub const FILE_A: Bitboard = Bitboard(FILE_A_U64);
-pub const FILE_B: Bitboard = Bitboard(FILE_A_U64 << 1);
-pub const FILE_C: Bitboard = Bitboard(FILE_A_U64 << 2);
-pub const FILE_D: Bitboard = Bitboard(FILE_A_U64 << 3);
-pub const FILE_E: Bitboard = Bitboard(FILE_A_U64 << 4);
-pub const FILE_F: Bitboard = Bitboard(FILE_A_U64 << 5);
-pub const FILE_G: Bitboard = Bitboard(FILE_A_U64 << 6);
-pub const FILE_H: Bitboard = Bitboard(FILE_A_U64 << 7);
-
-const RANK1_U64: u64 = 0b11111111;
-
-pub const RANK1: Bitboard = Bitboard(0b11111111);
-pub const RANK2: Bitboard = Bitboard(RANK1_U64 << 8);
-pub const RANK3: Bitboard = Bitboard(RANK1_U64 << 16);
-pub const RANK4: Bitboard = Bitboard(RANK1_U64 << 24);
-pub const RANK5: Bitboard = Bitboard(RANK1_U64 << 32);
-pub const RANK6: Bitboard = Bitboard(RANK1_U64 << 40);
-pub const RANK7: Bitboard = Bitboard(RANK1_U64 << 48);
-pub const RANK8: Bitboard = Bitboard(RANK1_U64 << 56);
-=======
 const RANK1_U64: u64 = 0b11111111;
 
 pub const FILES: [Bitboard; 8] = const_array!(|f, 8| Bitboard(FILE_A_U64 << f));
 pub const RANKS: [Bitboard; 8] = const_array!(|p, 8| Bitboard(RANK1_U64 << (8 * p)));
->>>>>>> 59ddb9f4
 
 pub fn knight_attacks(sq: Square) -> Bitboard {
     KNIGHT_ATTACKS[sq]
