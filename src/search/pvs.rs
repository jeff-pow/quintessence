use std::cmp::{max, min};
use std::ptr::null;
use std::time::{Duration, Instant};

use crate::board::board::Board;
use crate::engine::transposition::{EntryFlag, TableEntry};
use crate::moves::movegenerator::generate_psuedolegal_moves;
use crate::moves::moves::Move;
use crate::search::alpha_beta::alpha_beta;
use crate::types::bitboard::Bitboard;
use crate::types::pieces::{PieceName, QUEEN_PTS, ROOK_PTS};

use super::eval::eval;
use super::killers::store_killer_move;
use super::quiescence::quiescence;
use super::{SearchInfo, SearchType};

pub const CHECKMATE: i32 = 25000;
pub const STALEMATE: i32 = 0;
pub const NEAR_CHECKMATE: i32 = CHECKMATE - 1000;
pub const INFINITY: i32 = 32000;
pub const MAX_SEARCH_DEPTH: i8 = 100;
/// Initial aspiration window value
pub const INIT_ASP: i32 = 10;

pub fn print_search_stats(search_info: &SearchInfo, eval: i32, pv: &[Move], iter_depth: i8) {
    print!(
        "info time {} seldepth {} depth {} nodes {} nps {} score cp {} pv ",
        search_info.search_stats.start.elapsed().as_millis(),
        search_info.sel_depth,
        iter_depth,
        search_info.search_stats.nodes_searched,
        (search_info.search_stats.nodes_searched as f64 / search_info.search_stats.start.elapsed().as_secs_f64())
            as i64,
        eval
    );
    for m in pv.iter() {
        print!("{} ", m.to_lan());
    }
    println!();
}

pub fn search(search_info: &mut SearchInfo, mut max_depth: i8) -> Move {
    let mut best_move = Move::NULL;
    let mut pv_moves = Vec::new();

    let mut recommended_time = Duration::ZERO;
    match search_info.search_type {
        SearchType::Time => {
            recommended_time = search_info.game_time.recommended_time(search_info.board.to_move);
        }
        SearchType::Depth => (),
        SearchType::Infinite => {
            max_depth = MAX_SEARCH_DEPTH;
            search_info.max_depth = max_depth;
        }
    }
    search_info.search_stats.start = Instant::now();

    let mut alpha;
    let mut beta;
    // The previous eval from this side (two moves ago) is a good place to estimate the next
    // aspiration window around. First depth will not have an estimate, and we will do a full
    // window search
    let mut score_history = vec![eval(&search_info.board)];
    search_info.iter_max_depth = 1;

    while search_info.iter_max_depth <= max_depth {
        search_info.sel_depth = 0;
        let board = &search_info.board.to_owned();

        // We assume the average eval for the board from two iterations ago is a good estimate for
        // the next iteration
        let prev_avg = if search_info.iter_max_depth >= 2 {
            *score_history.get(search_info.iter_max_depth as usize - 2).unwrap() as f64
        } else {
            -INFINITY as f64
        };
        let mut delta = INIT_ASP + (prev_avg * prev_avg * 6.25e-5) as i32;
        alpha = max(prev_avg as i32 - delta, -INFINITY);
        beta = min(prev_avg as i32 + delta, INFINITY);

        let mut score;
        loop {
            score = pvs(search_info.iter_max_depth, alpha, beta, &mut pv_moves, search_info, board, false);
            if score <= alpha {
                beta = (alpha + beta) / 2;
                alpha = max(score - delta, -INFINITY);
            } else if score >= beta {
                beta = min(score + delta, INFINITY);
            } else {
                break;
            }
            delta += delta / 3;
            debug_assert!(alpha >= -INFINITY && beta <= INFINITY);
        }

        if !pv_moves.is_empty() {
            best_move = pv_moves[0];
        }
        score_history.push(score);

        print_search_stats(search_info, score, &pv_moves, search_info.iter_max_depth);

        if search_info.search_type == SearchType::Time
            && search_info
                .game_time
                .reached_termination(search_info.search_stats.start, recommended_time)
        {
            break;
        }
        search_info.iter_max_depth += 1;
    }

    assert_ne!(best_move, Move::NULL);

    best_move
}

fn can_prune(board: &Board) -> bool {
    !board.side_in_check(board.to_move)
}

pub const FUTIL_MARGIN: i32 = 200;
pub const FUTIL_DEPTH: i8 = 1;
pub const EXT_FUTIL_MARGIN: i32 = ROOK_PTS;
pub const EXT_FUTIL_DEPTH: i8 = 2;
pub const RAZOR_MARGIN: i32 = QUEEN_PTS;
pub const RAZORING_DEPTH: i8 = 3;

/// Principal variation search - uses reduced alpha beta windows around a likely best move candidate
/// to refute other variations
fn pvs(
    mut depth: i8,
    mut alpha: i32,
    beta: i32,
    pv: &mut Vec<Move>,
    search_info: &mut SearchInfo,
    board: &Board,
    cut_node: bool,
) -> i32 {
    let ply = search_info.iter_max_depth - depth;
    let is_root = ply == 0;
    let can_prune = can_prune(board);
    // Is a zero width search if alpha and beta are one
    let is_pv_node = (beta - alpha).abs() != 1;
    search_info.sel_depth = search_info.sel_depth.max(ply);
    // Don't do pvs unless you have a pv - otherwise you're wasting time

    // Needed since the function can calculate extensions in cases where it finds itself in check
    if ply >= MAX_SEARCH_DEPTH {
        if board.side_in_check(board.to_move) {
            return quiescence(ply, alpha, beta, pv, search_info, board);
        }
        return eval(board);
    }

    if ply > 0 {
        if board.is_draw() {
            return STALEMATE;
        }
        // Determines if there is a faster path to checkmate than evaluating the current node, and
        // if there is, it returns early
        let alpha = alpha.max(-CHECKMATE + ply as i32);
        let beta = beta.min(CHECKMATE - ply as i32 - 1);
        if alpha >= beta {
            return alpha;
        }
    }

    let (_table_value, _table_move) = {
        let entry = search_info.transpos_table.get(&board.zobrist_hash);
        if let Some(entry) = entry {
            entry.get(depth, ply, alpha, beta)
        } else {
            (None, Move::NULL)
        }
    };
    let (table_value, table_move) = (None, Move::NULL);
    if let Some(eval) = table_value {
        if !is_root {
            // This can cut off evals in certain cases, but it's easy to implement :)
            // pv.push(table_move);
            return eval;
        }
    }
    // IIR (Internal Iterative Deepening) - Reduce depth if a node doesn't have a TT eval, isn't a
    // PV node, and is a cutNode
    else if depth >= 4 && !is_pv_node && cut_node {
        depth -= 1;
    }

    if depth <= 0 {
        return quiescence(ply, alpha, beta, pv, search_info, board);
    }

    let mut best_score = -INFINITY;
    let mut entry_flag = EntryFlag::AlphaCutOff;
    let mut best_move = Move::NULL;
    let eval = eval(board);

    // Reverse futility pruning
    if can_prune && depth <= 8 && eval - futil_margin(depth) >= beta {
        return eval;
    }

    // Futility pruning
    if can_prune && depth == FUTIL_DEPTH && eval + FUTIL_MARGIN < alpha {
        return quiescence(ply, alpha, beta, pv, search_info, board);
    }

    // Extended futility pruning
    if can_prune && depth == EXT_FUTIL_DEPTH && eval + EXT_FUTIL_MARGIN < alpha {
        return quiescence(ply, alpha, beta, pv, search_info, board);
    }

    // Razoring
    if can_prune && depth == RAZORING_DEPTH && eval + RAZOR_MARGIN < alpha {
        return quiescence(ply, alpha, beta, pv, search_info, board);
    }

<<<<<<< HEAD
    if !is_pv_node {
        let eval = eval(board);
        // Reverse futility pruning
        if depth < 9 && eval - 66 * depth as i32 >= beta && eval.abs() < NEAR_CHECKMATE {
            return eval;
        }

        // Null pruning
        if null_ok(board) && eval >= beta && cut_node {
            let mut node_pvs = Vec::new();
            let mut new_b = board.to_owned();
            new_b.to_move = new_b.to_move.opp();
            let r = 3 + depth / 3 + min((eval - beta) / 200, 3) as i8;
            let null_eval = -pvs(depth - r, -beta, -beta + 1, &mut node_pvs, search_info, &new_b, !cut_node);
            if null_eval >= beta {
                return null_eval;
            }
=======
    // Null pruning
    if (can_prune || cut_node) && null_ok(board) {
        let mut node_pvs = Vec::new();
        let mut new_b = board.to_owned();
        new_b.to_move = new_b.to_move.opp();
        // TODO: Experiment with variable depth reductions
        let null_eval = -pvs(
            depth - 1,
            -beta,
            -beta + 1,
            &mut node_pvs,
            search_info,
            &new_b,
            !cut_node,
        );
        if null_eval >= beta {
            return null_eval;
>>>>>>> a41697cb
        }
    }

    // Just generate psuedolegal moves to save computation time on legality for moves that will be
    // pruned
    let mut moves = generate_psuedolegal_moves(board);
    let mut legal_moves_searched = 0;
    moves.score_move_list(ply, board, table_move, search_info);
    search_info.search_stats.nodes_searched += 1;

    // Start of search
    for i in 0..moves.len {
        let mut new_b = board.to_owned();
<<<<<<< HEAD
        moves.sort_next_move(i);
        let m = moves.get_move(i);
        let is_quiet = !m.is_capture(board);
=======
        let m = moves.get_next_move(i);
>>>>>>> a41697cb
        new_b.make_move(m);
        if new_b.side_in_check(board.to_move) {
            continue;
        }
        legal_moves_searched += 1;

        let mut node_pvs = Vec::new();
        let mut eval = -INFINITY;

<<<<<<< HEAD
        // Late move pruning
        if !is_root && !is_pv_node && depth < 9 && is_quiet && legal_moves_searched > (3 + depth * depth) / 2 {
            continue;
        }

        // LMR
        let do_full_search;
        if depth > 2 && legal_moves_searched > 1 {
            let mut r = 1;
            if is_quiet || !is_pv_node {
                r = reduction(depth, ply);
                if !is_pv_node {
                    r += 1;
                }
                if cut_node {
                    r += 2;
                }
            }
            r = min(depth - 1, max(r, 1));
            eval = -pvs(depth - r, -alpha - 1, -alpha, &mut Vec::new(), search_info, &new_b, !cut_node);
            do_full_search = eval > alpha && r != 1;
=======
        // LMR (Late Move Reduction)
        let do_zero_window_search;
        if depth > 2
            && legal_moves_searched > 1
            && !((m.is_capture(&new_b) && m.promotion().is_some()) && is_pv_node)
        {
            let r = 2;
            node_pvs.clear();
            eval = -pvs(
                depth - r,
                -alpha - 1,
                -alpha,
                &mut Vec::new(),
                search_info,
                &new_b,
                !cut_node,
            );
            do_zero_window_search = eval > alpha;
>>>>>>> a41697cb
        } else {
            do_zero_window_search = !is_pv_node || legal_moves_searched > 1;
        }

        if do_zero_window_search {
            node_pvs.clear();
            eval = -pvs(depth - 1, -alpha - 1, -alpha, &mut node_pvs, search_info, &new_b, !cut_node);
        }

        if is_pv_node && (legal_moves_searched == 1 || (eval > alpha && (is_root || eval < beta))) {
            node_pvs.clear();
            eval = -pvs(depth - 1, -beta, -alpha, &mut node_pvs, search_info, &new_b, false);
        }

        // There's some funky stuff going on here with returning alpha or best_score
        // They should be the same but aren't for some reason...
        // Also function performs considerably better when only updating the best move when it's above beta
        // which makes slightly more sense I think?
        // The case might be that the beta and alpha checks should only happen when the best score is raised
        // Currently it does better when you don't update the best move at all away from a null
        // move which makes zero sense...
        // Currently it is literally better not to update best move from Move::NULL than try to
        // update it at all, making me think my transposition table is goofed real good

        if eval > best_score {
            best_score = eval;

            if eval > alpha {
                alpha = eval;
                best_move = *m;
                pv.clear();
                pv.push(*m);
                pv.append(&mut node_pvs);
                entry_flag = EntryFlag::Exact;
            }

            if alpha >= beta {
                search_info
                    .transpos_table
                    .insert(board.zobrist_hash, TableEntry::new(depth, ply, EntryFlag::BetaCutOff, eval, *m));

                let capture = board.piece_at(m.dest_square());
                // Store a killer move if it is not a capture, but good enough to cause a beta cutoff
                if capture.is_none() {
                    store_killer_move(ply, m, search_info);
                }
                return alpha;
            }
        }
    }

    if legal_moves_searched == 0 {
        // Checkmate
        if board.side_in_check(board.to_move) {
            // Distance from root is returned in order for other recursive calls to determine
            // shortest viable checkmate path
            return -CHECKMATE + ply as i32;
        }
        return STALEMATE;
    }

    search_info
        .transpos_table
        .insert(board.zobrist_hash, TableEntry::new(depth, ply, entry_flag, alpha, best_move));
    alpha
}

#[inline(always)]
fn reduction(depth: i8, ply: i8) -> i8 {
    if depth == 0 || ply == 0 {
        return 0;
    }
    let depth = depth as f32;
    let ply = ply as f32;
    let ret = 1. + depth.log10() * ply.log10() / 2.;
    ret as i8
}

/// Arbitrary value determining if a side is in endgame yet
const ENDGAME_THRESHOLD: i32 = PieceName::Queen.value() + PieceName::Rook.value() + PieceName::Bishop.value();
fn null_ok(board: &Board) -> bool {
    board.material_val[board.to_move as usize] > ENDGAME_THRESHOLD
        && board.material_val[board.to_move.opp() as usize] > ENDGAME_THRESHOLD
<<<<<<< HEAD
        && board.bitboards[board.to_move as usize][PieceName::Pawn as usize] != Bitboard::EMPTY
=======
}

fn futil_margin(depth: i8) -> i32 {
    depth as i32 * 100
>>>>>>> a41697cb
}<|MERGE_RESOLUTION|>--- conflicted
+++ resolved
@@ -219,7 +219,7 @@
         return quiescence(ply, alpha, beta, pv, search_info, board);
     }
 
-<<<<<<< HEAD
+
     if !is_pv_node {
         let eval = eval(board);
         // Reverse futility pruning
@@ -237,25 +237,7 @@
             if null_eval >= beta {
                 return null_eval;
             }
-=======
-    // Null pruning
-    if (can_prune || cut_node) && null_ok(board) {
-        let mut node_pvs = Vec::new();
-        let mut new_b = board.to_owned();
-        new_b.to_move = new_b.to_move.opp();
-        // TODO: Experiment with variable depth reductions
-        let null_eval = -pvs(
-            depth - 1,
-            -beta,
-            -beta + 1,
-            &mut node_pvs,
-            search_info,
-            &new_b,
-            !cut_node,
-        );
-        if null_eval >= beta {
-            return null_eval;
->>>>>>> a41697cb
+
         }
     }
 
@@ -269,13 +251,9 @@
     // Start of search
     for i in 0..moves.len {
         let mut new_b = board.to_owned();
-<<<<<<< HEAD
         moves.sort_next_move(i);
         let m = moves.get_move(i);
         let is_quiet = !m.is_capture(board);
-=======
-        let m = moves.get_next_move(i);
->>>>>>> a41697cb
         new_b.make_move(m);
         if new_b.side_in_check(board.to_move) {
             continue;
@@ -285,7 +263,7 @@
         let mut node_pvs = Vec::new();
         let mut eval = -INFINITY;
 
-<<<<<<< HEAD
+
         // Late move pruning
         if !is_root && !is_pv_node && depth < 9 && is_quiet && legal_moves_searched > (3 + depth * depth) / 2 {
             continue;
@@ -307,26 +285,7 @@
             r = min(depth - 1, max(r, 1));
             eval = -pvs(depth - r, -alpha - 1, -alpha, &mut Vec::new(), search_info, &new_b, !cut_node);
             do_full_search = eval > alpha && r != 1;
-=======
-        // LMR (Late Move Reduction)
-        let do_zero_window_search;
-        if depth > 2
-            && legal_moves_searched > 1
-            && !((m.is_capture(&new_b) && m.promotion().is_some()) && is_pv_node)
-        {
-            let r = 2;
-            node_pvs.clear();
-            eval = -pvs(
-                depth - r,
-                -alpha - 1,
-                -alpha,
-                &mut Vec::new(),
-                search_info,
-                &new_b,
-                !cut_node,
-            );
-            do_zero_window_search = eval > alpha;
->>>>>>> a41697cb
+
         } else {
             do_zero_window_search = !is_pv_node || legal_moves_searched > 1;
         }
@@ -410,12 +369,9 @@
 fn null_ok(board: &Board) -> bool {
     board.material_val[board.to_move as usize] > ENDGAME_THRESHOLD
         && board.material_val[board.to_move.opp() as usize] > ENDGAME_THRESHOLD
-<<<<<<< HEAD
         && board.bitboards[board.to_move as usize][PieceName::Pawn as usize] != Bitboard::EMPTY
-=======
 }
 
 fn futil_margin(depth: i8) -> i32 {
     depth as i32 * 100
->>>>>>> a41697cb
 }