use crate::board::board::Board;
use crate::eval::eval::evaluate;
use crate::moves::movegenerator::generate_moves;
use crate::moves::{movegenerator::generate_psuedolegal_captures, moves::Move};
use crate::search::pvs::STALEMATE;
use crate::types::bitboard::Bitboard;
use crate::types::pieces::{value, PieceName};
use crate::types::square::Square;

use super::pvs::{CHECKMATE, INFINITY};
use super::{pvs::MAX_SEARCH_DEPTH, SearchInfo};

pub fn quiescence(
    ply: i8,
    mut alpha: i32,
    beta: i32,
    pvs: &mut Vec<Move>,
    search_info: &mut SearchInfo,
    board: &Board,
) -> i32 {
    if board.is_draw() {
        return STALEMATE;
    }

    search_info.sel_depth = search_info.sel_depth.max(ply);
    search_info.search_stats.nodes_searched += 1;

    if ply >= MAX_SEARCH_DEPTH {
        return evaluate(board);
    }

    // Give the engine the chance to stop capturing here if it results in a better end result than continuing the chain of capturing
    // TODO: Experiment with removing these
    let eval = evaluate(board);
    if eval >= beta {
        return eval;
    }
    alpha = alpha.max(eval);

    let in_check = board.side_in_check(board.to_move);
    let mut moves = if in_check {
        generate_moves(board)
    } else {
        generate_psuedolegal_captures(board)
    };
    if in_check && moves.len == 0 {
        if in_check {
            return -CHECKMATE + ply as i32;
        }
        return STALEMATE;
    }
    moves.score_move_list(ply, board, Move::NULL, search_info);
    let mut best_score = -INFINITY;

    for i in 0..moves.len {
        let mut node_pvs = Vec::new();
        let mut new_b = board.to_owned();
        let m = moves.get_next_move(i);
        new_b.make_move(m);
        if new_b.side_in_check(board.to_move) {
            continue;
        }

        // TODO: Implement delta pruning here

        if !in_check && is_bad_capture(board, m) && m.promotion().is_none() {
            continue;
        }

        let eval = -quiescence(ply + 1, -beta, -alpha, &mut node_pvs, search_info, &new_b);

        if eval >= beta {
            return eval;
        }

        if eval > alpha {
            alpha = eval;
            pvs.clear();
            pvs.push(*m);
            pvs.append(&mut node_pvs);
        }
        if eval > best_score {
            best_score = eval;

            if eval > alpha {
                alpha = eval;
                pvs.clear();
                pvs.push(*m);
                pvs.append(&mut node_pvs);
            }
            if alpha >= beta {
                return alpha;
            }
        }
    }
<<<<<<< HEAD

=======
    if legal_moves_searched == 0 && in_check {
        if in_check {
            return -CHECKMATE + ply as i32;
        }
        return STALEMATE;
    }
>>>>>>> 84e0aa87

    alpha
}

fn is_bad_capture(board: &Board, m: &Move) -> bool {
    let moving_piece = board.piece_at(m.origin_square()).unwrap();
    let capture = board.piece_at(m.dest_square());
    if moving_piece == PieceName::Pawn {
        return false;
    }

    if value(capture) >= moving_piece.value() - 50 {
        return false;
    }

    if is_pawn_recapture(board, m.dest_square()) && value(capture) + 200 - moving_piece.value() < 0 {
        return true;
    }

    false
}

fn is_pawn_recapture(board: &Board, sq: Square) -> bool {
    let attacker = board.to_move.opp();
    let pawn_attacks = board.mg.pawn_attacks(sq, board.to_move);
    if pawn_attacks & board.bitboards[attacker as usize][PieceName::Pawn as usize] != Bitboard::EMPTY {
        return true;
    }
    false
}<|MERGE_RESOLUTION|>--- conflicted
+++ resolved
@@ -93,16 +93,7 @@
             }
         }
     }
-<<<<<<< HEAD
 
-=======
-    if legal_moves_searched == 0 && in_check {
-        if in_check {
-            return -CHECKMATE + ply as i32;
-        }
-        return STALEMATE;
-    }
->>>>>>> 84e0aa87
 
     alpha
 }
