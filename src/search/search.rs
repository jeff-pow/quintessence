--- conflicted
+++ resolved
@@ -27,28 +27,24 @@
 pub const INFINITY: i32 = 30000;
 pub const MAX_SEARCH_DEPTH: i32 = 100;
 
-<<<<<<< HEAD
+
 pub fn search(
     td: &mut ThreadData,
     print_uci: bool,
     mut board: Board,
     tt: &TranspositionTable,
 ) -> Move {
-=======
-pub fn search(td: &mut ThreadData, print_uci: bool, board: Board, tt: &TranspositionTable) {
->>>>>>> fa6fbd1f
+
     td.game_time.search_start = Instant::now();
     td.nodes_searched = 0;
     td.stack = SearchStack::default();
     td.accumulators = AccumulatorStack::new(board.new_accumulator());
 
-<<<<<<< HEAD
+
     let best_move = iterative_deepening(td, &board, print_uci, tt);
     assert_ne!(best_move, Move::NULL);
     best_move
-=======
-    iterative_deepening(td, &board, print_uci, tt);
->>>>>>> fa6fbd1f
+
 }
 
 pub(crate) fn iterative_deepening(
@@ -72,12 +68,11 @@
 
         prev_score = aspiration_windows(td, &mut pv, prev_score, board, tt);
 
-<<<<<<< HEAD
+
         assert_eq!(1, td.accumulators.stack.len());
         assert!(!pv.line.is_empty());
 
-=======
->>>>>>> fa6fbd1f
+
         if depth >= 7 {
             td.global_nodes.fetch_add(td.nodes_searched - last_nodes, Ordering::Relaxed);
         }
@@ -98,10 +93,9 @@
     }
 
     assert_ne!(td.best_move, Move::NULL);
-<<<<<<< HEAD
+
     td.best_move
-=======
->>>>>>> fa6fbd1f
+
 }
 
 fn aspiration_windows(
