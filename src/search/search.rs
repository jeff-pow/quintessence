use std::cmp::{max, min};
use std::sync::atomic::Ordering;
use std::time::Instant;

use crate::board::board::Board;
use crate::engine::transposition::EntryFlag;
use crate::moves::movegenerator::MGT;
use crate::moves::movelist::{MoveListEntry, BAD_CAPTURE};
use crate::moves::moves::Move;
use crate::search::{PlyEntry, INIT_ASP};

use super::history_heuristics::MAX_HIST_VAL;
use super::quiescence::quiescence;
use super::thread::ThreadData;
use super::{
    get_reduction, store_pv, SearchType, LMP_CONST, LMR_THRESHOLD, MAX_LMP_DEPTH, MAX_RFP_DEPTH, MIN_IIR_DEPTH,
    MIN_LMR_DEPTH, MIN_NMP_DEPTH, RFP_MULTIPLIER,
};

pub const CHECKMATE: i32 = 30000;
pub const STALEMATE: i32 = 0;
pub const NEAR_CHECKMATE: i32 = CHECKMATE - 1000;
pub const INFINITY: i32 = 50000;
pub const MAX_SEARCH_DEPTH: i32 = 100;

pub fn print_search_stats(info: &ThreadData, eval: i32, pv: &[Move]) {
    print!(
        "info time {} seldepth {} depth {} nodes {} nps {} score cp {} pv ",
        info.game_time.search_start.elapsed().as_millis(),
        info.sel_depth,
        info.iter_max_depth,
        info.nodes_searched,
        (info.nodes_searched as f64 / info.game_time.search_start.elapsed().as_secs_f64()) as i64,
        eval
    );
    for m in pv {
        print!("{} ", m.to_san());
    }
    println!();
}

pub fn search(td: &mut ThreadData, print_uci: bool, board: Board) -> Move {
    td.game_time.search_start = Instant::now();
    td.root_color = board.to_move;
    td.nodes_searched = 0;
    td.stack = [PlyEntry::default(); MAX_SEARCH_DEPTH as usize];

    let best_move = iterative_deepening(td, &board, print_uci);

    assert_ne!(best_move, Move::NULL);

    best_move
}

pub(crate) fn iterative_deepening(td: &mut ThreadData, board: &Board, print_uci: bool) -> Move {
    let mut pv = Vec::new();
    let mut score_history = vec![board.evaluate()];
    td.iter_max_depth = 1;
    let mut best_move = Move::NULL;

    while td.iter_max_depth <= td.max_depth {
        td.sel_depth = 0;

        let prev_avg = if td.iter_max_depth >= 2 {
            *score_history.get(td.iter_max_depth as usize - 2).unwrap() as f64
        } else {
            -INFINITY as f64
        };

        // Create a window we think the actual evaluation of the position will fall within
        // TODO: / 16000 instead of * 6.25e-5
        let delta = INIT_ASP + (prev_avg * prev_avg * 6.25e-5) as i32;
        let alpha = max(prev_avg as i32 - delta, -INFINITY);
        let beta = min(prev_avg as i32 + delta, INFINITY);

        let score = aspiration_windows(td, &mut pv, alpha, beta, delta, board);

        if !pv.is_empty() {
            best_move = pv[0];
        }
        score_history.push(score);

        if print_uci {
            print_search_stats(td, score, &pv);
        }

        if td.search_type == SearchType::Time && td.game_time.soft_termination() {
            break;
        }
        if td.halt.load(Ordering::SeqCst) {
            break;
        }
        td.iter_max_depth += 1;
    }

    assert_ne!(best_move, Move::NULL);
    best_move
}

fn aspiration_windows(
    td: &mut ThreadData,
    pv: &mut Vec<Move>,
    mut alpha: i32,
    mut beta: i32,
    mut delta: i32,
    board: &Board,
) -> i32 {
    loop {
        let score = alpha_beta::<true>(td.iter_max_depth, alpha, beta, pv, td, board, false);
        if score <= alpha {
            beta = (alpha + beta) / 2;
            alpha = max(score - delta, -INFINITY);
        } else if score >= beta {
            beta = min(score + delta, INFINITY);
        } else {
            return score;
        }
        delta += delta / 3;
        debug_assert!(alpha >= -INFINITY && beta <= INFINITY);
    }
}

/// Principal variation search - uses reduced alpha beta windows around a likely best move candidate
/// to refute other variations
#[allow(clippy::too_many_arguments)]
fn alpha_beta<const IS_PV: bool>(
    mut depth: i32,
    mut alpha: i32,
    beta: i32,
    pv: &mut Vec<Move>,
    td: &mut ThreadData,
    board: &Board,
    cut_node: bool,
) -> i32 {
    let ply = td.iter_max_depth - depth;
    let is_root = ply == 0;
    let in_check = board.in_check;
    td.sel_depth = td.sel_depth.max(ply);

    if td.halt.load(Ordering::Relaxed) || td.game_time.hard_termination() {
        td.halt.store(true, Ordering::SeqCst);
        // return board.evaluate();
        return 0;
    }

    // Needed since the function can calculate extensions in cases where it finds itself in check
    if ply >= MAX_SEARCH_DEPTH {
        if board.in_check {
            return quiescence(ply, alpha, beta, pv, td, board);
        }

        return board.evaluate();
    }

    if ply > 0 {
        if board.is_draw() {
            return STALEMATE;
        }
        // Determines if there is a faster path to checkmate than evaluating the current node, and
        // if there is, it returns early
        let alpha = alpha.max(-CHECKMATE + ply);
        let beta = beta.min(CHECKMATE - ply - 1);
        if alpha >= beta {
            return alpha;
        }
        depth += i32::from(in_check);
    }

    if depth <= 0 {
        return quiescence(ply, alpha, beta, pv, td, board);
    }

    let mut table_move = Move::NULL;
    let entry = td.transpos_table.get(board.zobrist_hash, ply);
    if let Some(entry) = entry {
        let flag = entry.flag();
        let table_eval = entry.eval();
        table_move = entry.best_move(board);

        if !IS_PV
            && !is_root
            && depth <= entry.depth()
            && match flag {
                EntryFlag::None => false,
                EntryFlag::Exact => true,
                EntryFlag::AlphaUnchanged => table_eval <= alpha,
                EntryFlag::BetaCutOff => table_eval >= beta,
            }
        {
            return table_eval;
        }
    } else if depth >= MIN_IIR_DEPTH && !IS_PV {
        // IIR (Internal Iterative Deepening) - Reduce depth if a node doesn't have a TT hit and isn't a
        // PV node
        depth -= 1;
    }

    let mut best_score = -INFINITY;
    let mut best_move = Move::NULL;
    let original_alpha = alpha;

    let static_eval = if in_check {
        -CHECKMATE
    } else if let Some(entry) = entry {
        entry.static_eval()
    } else {
        board.evaluate()
    };
    td.stack[ply].static_eval = static_eval;
    let improving = !in_check && ply > 1 && static_eval > td.stack[ply - 2].static_eval;

    if !is_root && !IS_PV && !in_check {
        // Reverse futility pruning
        if static_eval - RFP_MULTIPLIER * depth / if improving { 2 } else { 1 } >= beta
            && depth < MAX_RFP_DEPTH
            && static_eval.abs() < NEAR_CHECKMATE
        {
            return static_eval;
        }

        // Null move pruning (NMP)
        if board.has_non_pawns(board.to_move) && depth >= MIN_NMP_DEPTH && static_eval >= beta && board.can_nmp() {
            let mut node_pvs = Vec::new();
            let mut new_b = board.to_owned();
            new_b.make_null_move();
            let r = 3 + depth / 3 + min((static_eval - beta) / 200, 3);
            let mut null_eval = -alpha_beta::<false>(depth - r, -beta, -beta + 1, &mut node_pvs, td, &new_b, !cut_node);
            if null_eval >= beta {
                if null_eval > NEAR_CHECKMATE {
                    null_eval = beta;
                }
                return null_eval;
            }
        }
    }

    let mut moves = board.generate_moves(MGT::All);
    let mut legal_moves_searched = 0;
<<<<<<< HEAD
    moves.score_moves(board, table_move, td.stack[ply as usize].killers, td);
=======
    moves.score_moves(board, table_move, td.stack[ply].killers, td, ply);
    td.search_stats.nodes_searched += 1;
>>>>>>> 9c5f408c
    let mut quiets_tried = Vec::new();
    let mut tacticals_tried = Vec::new();

    // Start of search
    for MoveListEntry { m, score: hist_score } in moves {
        let mut new_b = board.to_owned();
        // let is_quiet = board.is_quiet(m);
        let is_quiet = !m.is_tactical(board);

        if !is_root && best_score >= -NEAR_CHECKMATE {
            if is_quiet {
                // Late move pruning (LMP)
                // By now all quiets have been searched.
                if depth < MAX_LMP_DEPTH
                    && legal_moves_searched > (LMP_CONST + depth * depth) / if improving { 1 } else { 2 }
                {
                    break;
                }
            }
            // TODO: Try -15 * depth * depth for capture
            let margin = if m.is_capture(board) { -90 } else { -50 } * depth;
            if depth < 7 && !board.see(m, margin) {
                continue;
            }
        }

        // Make move filters out illegal moves by returning false if a move was illegal
        if !new_b.make_move::<true>(m) {
            continue;
        }
        td.nodes_searched += 1;
        if is_quiet {
            quiets_tried.push(m)
        } else {
            tacticals_tried.push(m)
        };

        td.current_line.push(m);
        td.stack[ply].played_move = m;
        let mut node_pvs = Vec::new();

        // Calculate the reduction used in LMR
        let r = {
            if legal_moves_searched < LMR_THRESHOLD || depth < MIN_LMR_DEPTH {
                1
            } else {
                let mut r = get_reduction(depth, legal_moves_searched);
                r += i32::from(!IS_PV);
                r += i32::from(!improving);
                if is_quiet && cut_node {
                    r += 2;
                }
                if is_quiet {
                    if hist_score > MAX_HIST_VAL / 2 {
                        r -= 1;
                    } else if hist_score < -MAX_HIST_VAL / 2 {
                        r += 1;
                    }
                }
                if m.is_capture(board) && hist_score < BAD_CAPTURE + 100 {
                    r += 1;
                }
                // Don't let LMR send us into qsearch
                r.clamp(1, depth - 1)
            }
        };

        let eval = if legal_moves_searched == 0 {
            node_pvs.clear();
            // On the first move, just do a full depth search
            -alpha_beta::<IS_PV>(depth - 1, -beta, -alpha, &mut node_pvs, td, &new_b, false)
        } else {
            node_pvs.clear();
            // Start with a zero window reduced search
            let zero_window_reduced_depth =
                -alpha_beta::<false>(depth - r, -alpha - 1, -alpha, &mut node_pvs, td, &new_b, !cut_node);

            // If that search raises alpha and the reduction was more than one, do a research at a zero window with full depth
            let zero_window_full_depth = if zero_window_reduced_depth > alpha && r > 1 {
                node_pvs.clear();
                -alpha_beta::<false>(depth - 1, -alpha - 1, -alpha, &mut node_pvs, td, &new_b, !cut_node)
            } else {
                zero_window_reduced_depth
            };

            // If the verification score falls between alpha and beta, full window full depth search
            if zero_window_full_depth > alpha && zero_window_full_depth < beta {
                node_pvs.clear();
                -alpha_beta::<IS_PV>(depth - 1, -beta, -alpha, &mut node_pvs, td, &new_b, false)
            } else {
                zero_window_full_depth
            }
        };

        legal_moves_searched += 1;
        td.current_line.pop();

        if eval > best_score {
            best_score = eval;

            if eval > alpha {
                alpha = eval;
                best_move = m;
                store_pv(pv, &mut node_pvs, m);
            }

            if alpha >= beta {
                if is_quiet {
                    // We don't want to store tactical killers, because they are obviously already
                    // good.
                    // Also don't store killers that we have already stored
                    // Store killer move
                    if td.stack[ply].killers[0] != m {
                        td.stack[ply].killers[1] = td.stack[ply].killers[0];
                        td.stack[ply].killers[0] = m;
                    }
                }
                td.history.update_histories(
                    m,
                    &quiets_tried,
                    &tacticals_tried,
                    *td.current_line.last().unwrap_or(&Move::NULL),
                    board,
                    depth,
                    &td.stack,
                    ply,
                );
                break;
            }
        }
    }

    if legal_moves_searched == 0 {
        if board.in_check {
            // Distance from root is returned in order for other recursive calls to determine
            // shortest viable checkmate path
            return -CHECKMATE + ply;
        }
        return STALEMATE;
    }

    let entry_flag = if best_score >= beta {
        EntryFlag::BetaCutOff
    } else if best_score > original_alpha {
        EntryFlag::Exact
    } else {
        EntryFlag::AlphaUnchanged
    };

    td.transpos_table
        .store(board.zobrist_hash, best_move, depth, entry_flag, best_score, ply, IS_PV, static_eval);

    best_score
}<|MERGE_RESOLUTION|>--- conflicted
+++ resolved
@@ -236,12 +236,8 @@
 
     let mut moves = board.generate_moves(MGT::All);
     let mut legal_moves_searched = 0;
-<<<<<<< HEAD
     moves.score_moves(board, table_move, td.stack[ply as usize].killers, td);
-=======
-    moves.score_moves(board, table_move, td.stack[ply].killers, td, ply);
-    td.search_stats.nodes_searched += 1;
->>>>>>> 9c5f408c
+
     let mut quiets_tried = Vec::new();
     let mut tacticals_tried = Vec::new();
 
